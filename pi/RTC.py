'''
An implementation of the DS3231 RTC for T+ caculation
'''

import time
from abc import ABC, abstractmethod

try:
    import adafruit_ds3231
except (ImportError, ModuleNotFoundError) as e:
    adafruit_ds3231 = None

class RTC(ABC):
    """
    Abstract base class for RTC sensors.
    """
    
    @abstractmethod
    def isReady(self) -> bool:
        pass
    
    @abstractmethod
    def getT0(self) -> int:
        pass
    
    @abstractmethod
    def getT0MS(self) -> int:
        pass
    
    @abstractmethod
    def getTPlus(self) -> int:
        pass
    
    @abstractmethod
    def getTPlusMS(self) -> int:
        pass
    
    @abstractmethod
    def setEstT0(self, ref: int) -> int:
        pass

class RTCWrappedSensor(RTC):
    
    def __init__(self, i2c):
        """
        A wrapper for the DS3231 RTC for T0 tracking.
        TODO: Currently built for launch at T-60. Must be re-written for proper launch!

        Parameters
        ----------
        i2c : ExtendedI2C
            i2c bus.

        """
        self.ready = False
        
        try:
            self.ref = round(time.time()*1000) # This is only used if the RTC can't be found
            self.ds3231 = adafruit_ds3231.DS3231(i2c)
            self.rtcTime = self.ds3231.datetime
            self.now = round(time.time()*1000) # Get a fresh reference time
            self.t0 = self.now - (((self.rtcTime.tm_min * 60) + self.rtcTime.tm_sec) * 1000) # The oscillator should take an average of 2s to start and calibrate, from the datasheet. However, it seems it accounts for this interenally, so we WILL NOT add the 2 seconds ourselves.
            self.ready = True
        except:
            print("No RTC is on the i2c line?!")
            
    def setEstT0(self, ref):
        """
        Set the estimated T0 time if the RTC can't be found.
        
        ref:    Estimated T0 in MS
        
        Returns
        -------
        Difference of new and old t0
        """
        prior_t0 = self.t0
        self.ref = ref
        self.t0 = ref
        return self.t0 - prior_t0
            
    def isReady(self):
        """Query whether the sensor is ready."""
        return self.ready
        
    def getT0(self):
        """
        Retrieve the internal time of t0 in seconds.
        
        AKA, what the DEVICE's date and time was at t0
        """
        if not self.ready:
            return round(self.ref / 1000)
        return round(self.t0 / 1000)
        
    def getT0MS(self):
        """
        Retrieve the internal time of t0 in ms.
        
        AKA, what the DEVICE's date and time was at t0
        """
        if not self.ready:
            return self.ref
        return self.t0

    def getTPlus(self):
        """
        Get the time since launch in seconds.
        
        Returns approximate time if not ready
        """
        if not self.ready:
            return round(time.time() - round(self.ref / 1000))
        return round(time.time() - round(self.t0 / 1000))

    def getTPlusMS(self):
        """
        Get the time since launch in milliseconds.
        
        Returns approximate time if not ready
        """
        if not self.ready:
            return round(time.time()*1000) - self.ref
        return round(time.time()*1000) - self.t0
    
class RTCFile(RTC):
    """
    Simulates an RTC for testing purposes.
    """
    
    def __init__(self, start_time_ms: int):
        self.ref = start_time_ms
        self.t0 = start_time_ms
<<<<<<< HEAD
        self.t_minus_60 = self.t0 - 60000
=======
>>>>>>> 8a793ea5
        self.ready = True
    
    def isReady(self) -> bool:
        return self.ready
    
    def getT0(self) -> int:
        return round(self.t0 / 1000)
    
    def getT0MS(self) -> int:
        return self.t0
    
    def getTPlus(self) -> int:
        return round(time.time() - round(self.t0 / 1000))
    
    def getTPlusMS(self) -> int:
        return round(time.time() * 1000) - self.t0
    
    def setEstT0(self, ref: int) -> int:
        prior_t0 = self.t0
        self.t0 = ref
<<<<<<< HEAD
        self.t_minus_60 = self.t0 - 60000
=======
>>>>>>> 8a793ea5
        return self.t0 - prior_t0<|MERGE_RESOLUTION|>--- conflicted
+++ resolved
@@ -131,10 +131,6 @@
     def __init__(self, start_time_ms: int):
         self.ref = start_time_ms
         self.t0 = start_time_ms
-<<<<<<< HEAD
-        self.t_minus_60 = self.t0 - 60000
-=======
->>>>>>> 8a793ea5
         self.ready = True
     
     def isReady(self) -> bool:
@@ -155,8 +151,4 @@
     def setEstT0(self, ref: int) -> int:
         prior_t0 = self.t0
         self.t0 = ref
-<<<<<<< HEAD
-        self.t_minus_60 = self.t0 - 60000
-=======
->>>>>>> 8a793ea5
         return self.t0 - prior_t0