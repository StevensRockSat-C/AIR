--- conflicted
+++ resolved
@@ -122,93 +122,8 @@
 
 
 from valve import Valve
-<<<<<<< HEAD
 from tank import Tank
-
-class WrapMPRLS:
-    """
-    Wrap the MPRLS library to prevent misreads.
-    
-    multiplexerLine: The multiplexed i2c line. If not specified, this object will become dormant
-    """
-    
-    def __init__(self, multiplexerLine=False):
-        self.cantConnect = False
-        self.mprls = False
-        
-        if not multiplexerLine: # No multiplexer defined, therefore this is a blank object
-            self.cantConnect = True
-            return
-        
-        try:
-            self.mprls = adafruit_mprls.MPRLS(multiplexerLine, psi_min=0, psi_max=25)
-        except:
-            self.cantConnect = True
-        
-    def _get_pressure(self):
-        if self.cantConnect: return -1
-        return self.mprls.pressure
-
-    def _get_triple_pressure(self):
-        if self.cantConnect: return -1
-        pressures = []
-        for e in range(3):
-            pressures.append(self.mprls.pressure)
-            if e < 2: time.sleep(0.005) # MPRLS sample rate is 200 Hz https://forums.adafruit.com/viewtopic.php?p=733797
-            
-        return median(pressures)
-    
-    def _set_pressure(self, value):
-        pass
-
-    def _del_pressure(self):
-        pass
-        
-    """
-        Acts as a wrapper for the pressure property of the standard MPRLS
-    """
-    pressure = property(
-        fget=_get_pressure,
-        fset=_set_pressure,
-        fdel=_del_pressure,
-        doc="The pressure of the MPRLS or -1 if we can't connect to it"
-    )
-    
-    """
-        Adds ~10 ms of delay!
-        Acts as a wrapper for the pressure property of the standard MPRLS.
-    """
-    triple_pressure = property(
-        fget=_get_triple_pressure,
-        fset=_set_pressure,
-        fdel=_del_pressure,
-        doc="The 3-sample median pressure of the MPRLS or -1 if we can't connect to it"
-    )
-
-=======
-
-class Tank:
-    """
-    Everything related to a single tank.
-    
-    valve: The Valve object
-    collection: The sample collection object
-    """
-    
-    def __init__(self, valve):
-        self.valve = valve
-        self.mprls = WrapMPRLS()
-        self.sampled = False
-        self.dead = False   # Set to True if we believe this tank can't hold a sample, i.e. the pressure in the tank is 100 kPa
-        
-    def open(self):
-        self.valve.open()
-        
-    def close(self):
-        self.valve.close()
-
 from pi.MPRLS import MPRLSWrappedSensor
->>>>>>> 8a793ea5
 
 class PressuresOBJ:
     """Gather pressure information nicely."""
