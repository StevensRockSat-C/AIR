"""
This is the script for the Main Raspberry Pi, written by Anthony Ford.

This does the following:
    Uses MultiPrint for filewriting
    Pulls the valves low at boot
    Connects to ALL i2c devices
        Can handle any i2c device not connecting (in terms of not crashing)
    Gets RTC time
        Keeps track of T+
    Logs pressures
    Sample collections
    Use the flowchart to build error handling
        A protocol for if pressures are not right
            or if otherwise bad things happening
    Adjust procedures if an MRPLS cannot connect

This STILL NEEDS TO DO:
    CONTINUALLY log vibration data
    Prevent bleeding if proper conditions cannot be validated
"""

# Communications
from RPi import GPIO

class Collection:
    """
    Everything related to a collection timing. All provided times are in ms.
    
    Parameters
    ----------
    num: The indicie of this collection
    
    up_start_time: The T+ that this collection should happen if sampling on the way up
    down_start_time: The T+ that this collection should happen if sampling on the way up
    
    up_duration: The time that the valves should remain open for the upwards collection
    down_duration: The time that the valves should remain open for downwards collection
    bleed_duration: How long we should bleed the lines for before collecting this sample
    
    up_driving_pressure: The hPa we expect this tank to get on the way up
    down_driving_pressure: The hPa we expect this tank to get on the way down
    
    upwards_bleed: Whether this collection needs to be bled on the way up
    
    tank: The tank asociated with this collection period
    mprls: The MPRLS asociated with this collection period
    """
    
    def __init__(self, num,
                 up_start_time, down_start_time,
                 bleed_duration,
                 up_driving_pressure, down_driving_pressure,
                 upwards_bleed,
                 up_duration=100, down_duration=100,
                 tank = None,
                 mprls = None):
        self.num = str(num)
        self.up_start_time = up_start_time
        self.down_start_time = down_start_time
        self.up_duration = up_duration
        self.down_duration = down_duration
        self.bleed_duration = bleed_duration
        self.up_driving_pressure = up_driving_pressure
        self.down_driving_pressure = down_driving_pressure
        self.upwards_bleed = upwards_bleed
        self.tank = tank
        self.mprls = mprls
        self.sampled = False
        self.sample_upwards = True  # Set to False if this tank needs to be sampled on the way down
        self.sampled_count = 0      # The number of times we've tried to sample

# ---- SETTINGS ----
VERSION = "1.3.0"

DEFAULT_BOOT_TIME = 35000   # The estimated time to boot and run the beginnings of the script, in MS. Will be used only if RTC is not live

GPIO_MODE = GPIO.BCM
VALVE_MAIN_PIN = 27         # Parker 11/25/26 Main Valve control pin
VALVE_BLEED_PIN = 22        # ASCO Bleed Valve control pin
VALVE_1_PIN = 24            # First tank control pin
VALVE_2_PIN = 25            # Second tank control pin
VALVE_3_PIN = 18            # Third tank control pin
GSWITCH_PIN = 23            # G-switch input pin
"""
VALVE_MAIN_PIN = 13 (BOARD) -> 27 (BCM)
VALVE_BLEED_PIN = 15 (BOARD) -> 22 (BCM)
VALVE_1_PIN = 18 (BOARD) -> 24 (BCM)
VALVE_2_PIN = 22 (BOARD) -> 25 (BCM)
VALVE_3_PIN = 12 (BOARD) -> 18 (BCM)
"""

# Setup our Colleciton objects. Numbers from SampleTiming.xlsx in the drive. All durations are going to be the minimum actuation time
collection_1 = Collection(num = 1,
                          up_start_time = 40305,
                          down_start_time = 290000,
                          bleed_duration = 1, 
                          up_driving_pressure = 1270.44,
                          down_driving_pressure = 998.20,
                          upwards_bleed = False
                          )
collection_2 = Collection(num = 2,
                          up_start_time = 70000,
                          down_start_time = 255000,
                          bleed_duration = 5,
                          up_driving_pressure = 753.43,
                          down_driving_pressure = 545.52,
                          upwards_bleed = True
                          )
collection_3 = Collection(num = 3,
                          up_start_time = 90000,
                          down_start_time = 230000,
                          bleed_duration = 36,
                          up_driving_pressure = 490.13,
                          down_driving_pressure = 329.96,
                          upwards_bleed = True
                          )

collections = [collection_1, collection_2, collection_3]



class Valve:
    """
    Everything related to a valve.
    
    pin: The BCM pin of the valve
    """
    
    def __init__(self, pin, name):
        self.pin = pin
        self.name = name
        GPIO.setup(self.pin, GPIO.OUT) # Set the pin to the output
        
    def open(self):
        """Pull the valve pin HIGH."""
        GPIO.output(self.pin, GPIO.HIGH)
        
    
    def close(self):
        """Pull the valve pin LOW."""
        GPIO.output(self.pin, GPIO.LOW)

class Tank:
    """
    Everything related to a single tank.
    
    valve: The Valve object
    collection: The sample collection object
    """
    
    def __init__(self, valve):
        self.valve = valve
        self.mprls = WrapMPRLS()
        self.sampled = False
        self.dead = False   # Set to True if we believe this tank can't hold a sample, i.e. the pressure in the tank is 100 kPa
        
    def open(self):
        self.valve.open()
        
    def close(self):
        self.valve.close()


class WrapMPRLS:

    """
        Wrap the MPRLS library to prevent misreads
        
        multiplexerLine: The multiplexed i2c line. If not specified, this object will become dormant
    """
    
    def __init__(self, multiplexerLine=False):
        self.cantConnect = False
        self.mprls = False
        
        if not multiplexerLine: # No multiplexer defined, therefore this is a blank object
            self.cantConnect = True
            return
        
        try:
            self.mprls = adafruit_mprls.MPRLS(multiplexerLine, psi_min=0, psi_max=25)
        except:
            self.cantConnect = True
        
    def _get_pressure(self):
        if self.cantConnect: return -1
        return self.mprls.pressure

    def _set_pressure(self, value):
        pass

    def _del_pressure(self):
        pass
        
    """
        Acts as a wrapper for the pressure property of the standard MPRLS
    """
    pressure = property(
        fget=_get_pressure,
        fset=_set_pressure,
        fdel=_del_pressure,
        doc="The pressure of the MPRLS or -1 if we can't connect to it"
    )


class PressuresOBJ:
    """Gather pressure information nicely."""
    
    def __init__(self, time_MS, TPlus_MS,
                 canister_pressure, bleed_pressure, tank_1_pressure, tank_2_pressure, tank_3_pressure):
        self.time_MS = time_MS
        self.TPlus_MS = TPlus_MS
        self.canister_pressure = canister_pressure
        self.bleed_pressure = bleed_pressure
        self.tank_1_pressure = tank_1_pressure
        self.tank_2_pressure = tank_2_pressure
        self.tank_3_pressure = tank_3_pressure


import time

def timeMS():
    """Get system time to MS."""
    return round(time.time()*1000)

FIRST_ON_MS = timeMS() # Record the very first moment we are running the script
TIME_LAUNCH_MS = -1

# System control, like file writing
import os
from multiprint import MultiPrinter

mprint = MultiPrinter()

output_log = open(str(time.time()) + '_output.txt', 'x') # Our main output file will be named as ${time}_output.txt
output_pressures = open(str(time.time()) + '_pressures.csv', 'x') # Our pressure output file will be named as ${time}_pressures.csv

mprint.p("time & sys imported, files open. Time: " + str(timeMS()) + " ms\tFirst script on: " + str(FIRST_ON_MS) + " ms", output_log)
mprint.p("Version " + str(VERSION) + ". Time: " + str(timeMS()) + " ms", output_log)
mprint.w("Time (ms),T+ (ms),Pressure Canister (hPa),Pressure Bleed (hPa),Pressure Valve 1 (hPa),Pressure Valve 2 (hPa),Pressure Valve 3 (hPa)", output_pressures) # Set up our CSV headers

# Sensors
from adafruit_extended_bus import ExtendedI2C as I2C
import adafruit_tca9548a
import adafruit_mprls
from daqHatWrapper import WrapDAQHAT
import threading # Threading the vibration data
from RTC import RTC  # Our home-built Realtime Clock lib

# Init GPIO
#   We do this before connecting to i2c devices because we want to make sure our valves are closed!
GPIO.setmode(GPIO_MODE)      # Use some made up BS numbers
#GPIO.setmode(GPIO.BOARD)    # Use the board's physical pin numbers

valve_main = Valve(VALVE_MAIN_PIN, "main")
valve_bleed = Valve(VALVE_BLEED_PIN, "bleed")
valve_1 = Valve(VALVE_1_PIN, "1")
valve_2 = Valve(VALVE_2_PIN, "2")
valve_3 = Valve(VALVE_3_PIN, "3")

# Pull all the gates low
valve_main.close()
valve_bleed.close()
valve_1.close()
valve_2.close()
valve_3.close()
mprint.p("Valves pulled LOW. Time: " + str(timeMS()) + " ms", output_log)

# Init i2c
i2c = I2C(1)    # Use i2c bus #1
time.sleep(2)   # Needed to ensure i2c is properly initialized
mprint.p("i2c initialized. Time: " + str(timeMS()) + " ms", output_log)

# Connect to i2c devices
multiplex = False
try:
    multiplex = adafruit_tca9548a.TCA9548A(i2c)
    mprint.p("Multiplexer connected. Time: " + str(timeMS()) + " ms", output_log)
except:
    mprint.p("COULD NOT CONNECT TO MULTIPLEXER!! Time: " + str(timeMS()) + " ms", output_log)

# Create blank objects
mprls_canister = WrapMPRLS()
mprls_bleed = WrapMPRLS()
mprls_tank_1 = WrapMPRLS()
mprls_tank_2 = WrapMPRLS()
mprls_tank_3 = WrapMPRLS()

if multiplex != False:
    # Canister MPRLS
    mprls_canister = WrapMPRLS(multiplexerLine=multiplex[0])
    if mprls_canister.cantConnect:
        mprint.p("COULD NOT CONNECT TO CANISTER MPRLS!! Time: " + str(timeMS()) + " ms", output_log)

    # Bleed Tank MPRLS
    mprls_bleed = WrapMPRLS(multiplexerLine=multiplex[1])
    if mprls_bleed.cantConnect:
        mprint.p("COULD NOT CONNECT TO BLEED MPRLS!! Time: " + str(timeMS()) + " ms", output_log)

    # Tank 1 MPRLS
    mprls_tank_1 = WrapMPRLS(multiplexerLine=multiplex[2])
    if mprls_tank_1.cantConnect:
        mprint.p("COULD NOT CONNECT TO TANK 1 MPRLS!! Time: " + str(timeMS()) + " ms", output_log)

    # Tank 2 MPRLS
    mprls_tank_2 = WrapMPRLS(multiplexerLine=multiplex[3])
    if mprls_tank_2.cantConnect:
        mprint.p("COULD NOT CONNECT TO TANK 2 MPRLS!! Time: " + str(timeMS()) + " ms", output_log)

    # Tank 3 MPRLS
    mprls_tank_3 = WrapMPRLS(multiplexerLine=multiplex[4])
    if mprls_tank_3.cantConnect:
        mprint.p("COULD NOT CONNECT TO TANK 3 MPRLS!! Time: " + str(timeMS()) + " ms", output_log)
    
    mprint.p("MPRLS' connected. Time: " + str(timeMS()) + " ms", output_log)
else:
    mprint.p("NOT CONNECTING TO THE MPRLS because there's no multiplexer on the line!!", output_log)

# Connect to the RTC
rtc = RTC(i2c)

# Establish our T0
time_try_rtc = timeMS()
while (not rtc.isReady()) and (time_try_rtc + 3000 > timeMS()): # Wait for up to 3 seconds for RTC.
    pass

if rtc.isReady():

    TIME_LAUNCH_MS = rtc.getT0MS()
    
    mprint.pform("Got RTC after " + str(timeMS() - time_try_rtc) + " ms\tT0: " + str(TIME_LAUNCH_MS) + " ms", rtc.getTPlusMS(), output_log)
    
else:   # Bruh. No RTC on the line. Guess that's it.

    TIME_LAUNCH_MS = FIRST_ON_MS - DEFAULT_BOOT_TIME + 60000 # We'll assume 35 seconds in, based on lab testing. Add 60 seconds from 1.SYS.1 Early Activation
    rtc.setRef(TIME_LAUNCH_MS)
    
    mprint.p("NO RTC!! Going to assume it's 35 seconds past T-60", output_log)
    mprint.pform("T0: " + str(TIME_LAUNCH_MS) + " ms", rtc.getTPlusMS(), output_log)


# Initialize the daqHat and begin collecting data
daqhat = WrapDAQHAT(mprint, output_log)
def collectVibrationData():
    threading.Timer(0.1, collectVibrationData).start() # Re-call the thread #shouldn't this be AFTER you read from the buffer?
    overrun = daqhat.read_buffer_write_file(rtc.getTPlusMS())
    if overrun: mprint.pform("Overrun on buffer!", rtc.getTPlusMS(), output_log)

# Start the data collection in a separate thread
vibration_collection_thread = threading.Thread(target=collectVibrationData)
vibration_collection_thread.daemon = True  # Set the thread as a daemon so it automatically stops when the main thread exits
vibration_collection_thread.start()

def logPressures():
    """
    Get the pressures from every MPRLS and logs them to the CSV output.
    
    Returns a Pressure object with the pressure and time info:
            System Time (ms),
            T+ (ms),
            Canister Pressure (hpa),
            Bleed Pressure (hpa),
            Tank 1 Pressure (hpa),
            Tank 2 Pressure (hpa),
            Tank 3 Pressure (hpa)
    """
    pressures = PressuresOBJ(timeMS(), rtc.getTPlusMS(), mprls_canister.pressure, mprls_bleed.pressure, mprls_tank_1.pressure, mprls_tank_2.pressure, mprls_tank_3.pressure)
    mprint.p(str(pressures.time_MS) + "," + str(pressures.TPlus_MS) + "," + str(pressures.canister_pressure) + "," + str(pressures.bleed_pressure) + "," + str(pressures.tank_1_pressure) + "," + str(pressures.tank_2_pressure) + "," + str(pressures.tank_3_pressure), output_pressures)
    return pressures

# Get our first pressure readings
logPressures()

def gswitch_callback(channel):
    """
    Handle the G-Switch input. This sets our reference T+0.

    Parameters
    ----------
    channel : int
        GPIO Pin.

    Returns
    -------
    None.

    """
    t0 = timeMS()
    GPIO.remove_event_detect(GSWITCH_PIN)
    difference = rtc.setRef(t0)
    mprint.pform("G-Switch input! New t0: " + str(t0) + " ms. Difference from RBF estimation: " + str(difference) + " ms", rtc.getTPlusMS(), output_log)
    
# Setup the G-Switch listener
GPIO.setup(GSWITCH_PIN, GPIO.IN, pull_up_down=GPIO.PUD_UP)
GPIO.add_event_detect(GSWITCH_PIN, GPIO.FALLING,
                      callback=gswitch_callback, bouncetime=10)

# Setup our Tank objects
tank_1 = Tank(valve_1)
tank_2 = Tank(valve_2)
tank_3 = Tank(valve_3)
tank_bleed = Tank(valve_bleed)
tank_1.mprls = mprls_tank_1
tank_2.mprls = mprls_tank_2
tank_3.mprls = mprls_tank_3
tank_bleed.mprls = mprls_bleed

# Connect the Tanks and MPRLS to their respective collection periods
collection_1.tank = tank_1
collection_2.tank = tank_2
collection_3.tank = tank_3
collection_1.mprls = mprls_tank_1
collection_2.mprls = mprls_tank_2
collection_3.mprls = mprls_tank_3


# FUN BITS HERE
def initialPressureCheck():
    tanks = [tank_1, tank_2, tank_3, tank_bleed]
    mprint.pform("Performing Initial Pressure Check.", rtc.getTPlusMS(), output_log)
    
    for tank in tanks:
        if tank.mprls.cantConnect:
            mprint.pform("Pressure in Tank " + tank.valve.name + " cannot be determined! Marked it as dead", rtc.getTPlusMS(), output_log)
            tank.dead = True
        elif tank.mprls.pressure > 900:
            mprint.pform("Pressure in Tank " + tank.valve.name + " is atmospheric. Marked it as dead", rtc.getTPlusMS(), output_log)
            tank.dead = True
        else:
            mprint.pform("Pressure in Tank " + tank.valve.name + " is " + str(tank.mprls.pressure) + ". All good.", rtc.getTPlusMS(), output_log)

initialPressureCheck()

def swapTanks():
    """
    Asseses the pressures of the tanks and swaps tanks between collections, if possible.

    We're going to prioritze Collection 1. From Camden, each sample is pretty
        much as valid. However, since Collection 1 actually brings in more air,
        it's the most likely to bring in results.

    Returns
    -------
    None.

    """
    mprint.pform("Checking the pressures in the tanks for swaps...", rtc.getTPlusMS(), output_log)
    
    if collection_3.tank.dead:
        if collection_1.tank.dead:
            if collection_2.tank.dead:
                mprint.pform("All tanks are dead! We will wait for the dead test to collect.", rtc.getTPlusMS(), output_log)
                return False
            else:
                mprint.pform("SWAPPING TANK 2 FOR TANK 3. This is because T1 & T3 are dead and T3 gets priority.", rtc.getTPlusMS(), output_log)
                collection_2.tank = tank_3
                collection_2.mprls = mprls_tank_3
                collection_3.tank = tank_2
                collection_3.mprls = mprls_tank_2
        else:
            mprint.pform("SWAPPING TANK 1 FOR TANK 3. This is because T3 is dead and T3 gets priority.", rtc.getTPlusMS(), output_log)
            collection_1.tank = tank_3
            collection_1.mprls = mprls_tank_3
            collection_3.tank = tank_1
            collection_3.mprls = mprls_tank_1
            return swapTanks()
    else:
        if collection_1.tank.dead:
            if collection_2.tank.dead:
                mprint.pform("Tank 3 is the only alive sample tank. Leaving it alone for now.", rtc.getTPlusMS(), output_log)
            else:
                mprint.pform("SWAPPING TANK 1 FOR TANK 2. This is because T1 is dead and T1 gets priority over T2.", rtc.getTPlusMS(), output_log)
                collection_1.tank = tank_2
                collection_1.mprls = mprls_tank_2
                collection_2.tank = tank_1
                collection_2.mprls = mprls_tank_1
        else:
            if collection_2.tank.dead:
                mprint.pform("Tank 2 is the only dead sample tank. As it has last priority, we are leaving it alone for now.", rtc.getTPlusMS(), output_log)
    
    if not collection_2.tank.dead:
        if collection_3.mprls.pressure >= collection_3.up_driving_pressure:
            if collection_1.mprls.pressure >= collection_3.up_driving_pressure:
                if not (collection_2.mprls.pressure >= collection_3.up_driving_pressure):
                    mprint.pform("SWAPPING TANK 2 FOR TANK 3. This is because T2's pressure satisfies C3, while neither T1 or T3 do.", rtc.getTPlusMS(), output_log)
                    collection_2.tank = tank_3
                    collection_2.mprls = mprls_tank_3
                    collection_3.tank = tank_2
                    collection_3.mprls = mprls_tank_2
            else:
                mprint.pform("SWAPPING TANK 1 FOR TANK 3. This is because T1's pressure satisfies C3, while T3 doesn't.", rtc.getTPlusMS(), output_log)
                collection_1.tank = tank_3
                collection_1.mprls = mprls_tank_3
                collection_3.tank = tank_1
                collection_3.mprls = mprls_tank_1
        
        if collection_2.mprls.pressure >= collection_2.up_driving_pressure:
            if collection_1.tank.pressure >= collection_2.up_driving_pressure:
                mprint.pform("Collection 2's Tank (" + str(collection_2.tank.valve.name) + ") is too high to sample. There is no tank to replace it. It needs to be equalized or some other method.", rtc.getTPlusMS(), output_log)
                # TODO: Ask Camden what logic should be taken from here, if not just sampling on the way down.
                collection_2.sample_upwards = False
                return False
            else:
                mprint.pform("SWAPPING TANK 1 FOR TANK 2. This is because T1's pressure satisfies C2, while T2 doesn't.", rtc.getTPlusMS(), output_log)
                collection_1.tank = tank_2
                collection_1.mprls = mprls_tank_2
                collection_2.tank = tank_1
                collection_2.mprls = mprls_tank_1
                return False
        else:
            mprint.pform("Collection 2's Tank (" + str(collection_2.tank.valve.name) + ") is below it's driving pressure and is good to sample.", rtc.getTPlusMS(), output_log)
            return False
    else:
        if collection_3.mprls.pressure >= collection_3.up_driving_pressure:
            if not collection_1.tank.dead:
                mprint.pform("SWAPPING TANK 1 FOR TANK 3. This is because T1's pressure satisfies C3, while T3 doesn't and T2 is dead.", rtc.getTPlusMS(), output_log)
                collection_1.tank = tank_3
                collection_1.mprls = mprls_tank_3
                collection_3.tank = tank_1
                collection_3.mprls = mprls_tank_1
                return False
            else:
                mprint.pform("Collection 3's Tank (" + str(collection_3.tank.valve.name) + ") is too high to sample. There is no tank to replace it. It needs to be equalized or some other method.", rtc.getTPlusMS(), output_log)
                # TODO: Ask Camden what logic should be taken from here, if not just sampling on the way down.
                collection_3.sample_upwards = False
                return False
        else:
            mprint.pform("All tanks are alive and of the correct vacuumed pressures. Leaving the system be.", rtc.getTPlusMS(), output_log)
            return True
            
swapTanks()
mprint.pform("swapTanks complete.", rtc.getTPlusMS(), output_log)

def equalizeTanks():
    """
    Asseses the pressures of the tanks and equalize the pressures.
    
    If necessary, connections between 2 tanks will be opened to equalize
    a larger pressure with a smaller pressure tank.
    """
    mprint.pform("Checking the pressures in the tanks for equalization...", rtc.getTPlusMS(), output_log)
    
    pressures = logPressures()
    
    if (mprls_tank_3.cantConnect == True or mprls_tank_2.cantConnect == True) and mprls_tank_1.cantConnect == True: # Not enough pressure information to equalize the tanks
        mprint.pform("Can't connect to two or more of the MPRLS, so we will not attempt to equalize the tanks. Connections - MPRLS3: " + str(not mprls_tank_3.cantConnect) + " MPRLS2: " + str(not mprls_tank_2.cantConnect) + " MPRLS1: " + str(not mprls_tank_1.cantConnect), rtc.getTPlusMS(), output_log)
        return False
    
    if (pressures.tank_3_pressure > collection_3.up_driving_pressure * 0.9) and not tank_3.sampled:  # If the pressure in the 3rd tank is too big...
        mprint.pform("Pressure in Tank 3 is too large for collection! - " + str(pressures.tank_3_pressure) + " hPa", rtc.getTPlusMS(), output_log)
        
        if pressures.tank_3_pressure < 900: # If the tank is holding *some* sort of vacuum, just not a good one...
            mprint.pform("Pressure in Tank 3 is below atmospheric", rtc.getTPlusMS(), output_log)
            
            if not mprls_tank_1.cantConnect and (pressures.tank_3_pressure + pressures.tank_1_pressure) / 2 < collection_3.up_driving_pressure * 0.9: # Let's equalize tank 1 and tank 3
                mprint.pform("Pressure in Tank 3 can be equalized with Tank 1. Let's do that", rtc.getTPlusMS(), output_log)
                valve_1.open()
                valve_3.open()
                mprint.pform("VALVE_1 and VALVE_3 pulled HIGH", rtc.getTPlusMS(), output_log)
                time.sleep(0.1)
                valve_3.close()
                valve_1.close()
                mprint.pform("VALVE_1 and VALVE_3 pulled LOW", rtc.getTPlusMS(), output_log)
            elif not mprls_tank_2.cantConnect and (pressures.tank_3_pressure + pressures.tank_2_pressure) / 2 < collection_3.up_driving_pressure * 0.9:
                mprint.pform("Pressure in Tank 3 can be equalized with Tank 2. Let's do that", rtc.getTPlusMS(), output_log)
                valve_2.open()
                valve_3.open()
                mprint.pform("VALVE_2 and VALVE_3 pulled HIGH", rtc.getTPlusMS(), output_log)
                time.sleep(0.1)
                valve_3.close()
                valve_2.close()
                mprint.pform("VALVE_2 and VALVE_3 pulled LOW", rtc.getTPlusMS(), output_log)
            else:
                mprint.pform("Pressure in Tank 3 can't be equalized. We'll sample it on the way down", rtc.getTPlusMS(), output_log)
                collection_3.sample_upwards = False
        else: # Tank lost everything in the 5 days we waited. Mark it as dead
            mprint.pform("Pressure in Tank 3 is atmospheric. Marked it as dead", rtc.getTPlusMS(), output_log)
            tank_3.dead = True
            collection_3.sample_upwards = False
            
    if (pressures.tank_2_pressure > collection_2.up_driving_pressure * 0.9) and not tank_2.sampled:  # If the pressure in the 2nd tank is too big...
        mprint.pform("Pressure in Tank 2 is too large for collection! - " + str(pressures.tank_2_pressure) + " hPa", rtc.getTPlusMS(), output_log)
        
        if pressures.tank_2_pressure < 900: # If the tank is holding *some* sort of vacuum, just not a good one...
            mprint.pform("Pressure in Tank 2 is below atmospheric", rtc.getTPlusMS(), output_log)
            
            if not mprls_tank_1.cantConnect and (pressures.tank_2_pressure + pressures.tank_1_pressure) / 2 < collection_2.up_driving_pressure * 0.9: # Let's equalize tank 1 and tank 2
                mprint.pform("Pressure in Tank 2 can be equalized with Tank 1. Let's do that", rtc.getTPlusMS(), output_log)    
                valve_1.open()
                valve_2.open()
                mprint.pform("VALVE_1 and VALVE_2 pulled HIGH", rtc.getTPlusMS(), output_log)
                time.sleep(0.1)
                valve_2.close()
                valve_1.close()
                mprint.pform("VALVE_1 and VALVE_2 pulled LOW", rtc.getTPlusMS(), output_log)
            else: # Can't equalize the tank, so we'll grab this sample on the way down
                mprint.pform("Pressure in Tank 2 can't be equalized. We'll sample it on the way down", rtc.getTPlusMS(), output_log)
                collection_2.sample_upwards = False
        else: # Tank lost everything in the 5 days we waited. Mark it as dead
            mprint.pform("Pressure in Tank 2 is atmospheric. Marked it as dead", rtc.getTPlusMS(), output_log)
            tank_2.dead = True
            collection_2.sample_upwards = False
    
    return True
    


equalizeTanks()


"""
    Upwards sampling management
    
    TODO: Change logic to sample on way up if a sample tank holds a good pressure,
    but the bleed tank is dead / full. Instead, vent to space for a moment and then collect.
<<<<<<< HEAD
=======
    
    TODO: DO NOT SAMPLE IF A TANK IS DEAD!!!
>>>>>>> 9a70f73e
"""
for collection in collections:
    if collection.sample_upwards:
        if collection.tank.dead:
            mprint.pform("Sample collection " + collection.num + " at " + str(collection.up_start_time) + " ms has a dead tank! We'll skip it.", rtc.getTPlusMS(), output_log)
            continue
        while True:
            collection.sampled_count += 1
            mprint.pform("Waiting for sample collection " + collection.num + " at " + str(collection.up_start_time) + " ms. Try #" + str(collection.sampled_count), rtc.getTPlusMS(), output_log)
            while rtc.getTPlusMS() < collection.up_start_time:
                logPressures()
            
            if collection.upwards_bleed:
                mprint.pform("Checking bleed tank pressure for sample collection " + str(collection.num), rtc.getTPlusMS(), output_log)
                temp_bleed_pressure = mprls_bleed.pressure
                if mprls_bleed.cantConnect or temp_bleed_pressure > collection.up_driving_pressure: # There's no way in hell we're bleeding off this thing. 
                    mprint.pform("!! Sample collection " + str(collection.num) + 
                                 " requires a full bleed for a driving pressure of " + str(collection.up_driving_pressure) + 
                                 " hPa, but our bleed tank is at " + str(temp_bleed_pressure) + 
                                 " hPa. Thus, we'll opt to sample this on the way down!", rtc.getTPlusMS(), output_log)
                    collection.sample_upwards = False     # Mark this collection for sampling on the way down
                    break
                else:
                    mprint.pform("Sample collection " + str(collection.num) + " requires a full bleed for a driving pressure of " + str(collection.up_driving_pressure) + 
                                 " hPa, which is greater than the bleed tank pressure of " + str(temp_bleed_pressure) + " hPa.", rtc.getTPlusMS(), output_log)
                
                mprint.pform("Beginning outside bleed for sample collection " + collection.num, rtc.getTPlusMS(), output_log)
                valve_main.open()
                mprint.pform("VALVE_MAIN pulled HIGH", rtc.getTPlusMS(), output_log)
                time.sleep(0.1)
                valve_main.close()
                mprint.pform("VALVE_MAIN pulled LOW", rtc.getTPlusMS(), output_log)
                
                mprint.pform("Beginning inside bleed for sample collection " + collection.num, rtc.getTPlusMS(), output_log)
                tank_bleed.open()
                mprint.pform("VALVE_BLEED pulled HIGH", rtc.getTPlusMS(), output_log)
                sample_bleed_starttime = rtc.getTPlusMS()
                while rtc.getTPlusMS() - sample_bleed_starttime < collection.bleed_duration + 50:    # +50ms, just to ensure we get everything out
                    logPressures()
                tank_bleed.close()
                mprint.pform("VALVE_BLEED pulled LOW", rtc.getTPlusMS(), output_log)
            
            mprint.pform("Beginning sampling for sample collection " + collection.num, rtc.getTPlusMS(), output_log)
            valve_main.open()
            collection.tank.valve.open()
            mprint.pform("VALVE_MAIN and VALVE_" + collection.tank.valve.name + " pulled HIGH", rtc.getTPlusMS(), output_log)
            sample_starttime = rtc.getTPlusMS()
            while rtc.getTPlusMS() - sample_starttime < collection.up_duration:
                logPressures()
            valve_main.close()
            collection.tank.valve.close()
            mprint.pform("VALVE_MAIN and VALVE_" + collection.tank.valve.name + " pulled LOW", rtc.getTPlusMS(), output_log)
            
            logPressures()
            collection.tank.sampled = True
            collection.sampled = True
            pressure = collection.mprls.pressure
            
            if collection.mprls.cantConnect or pressure > collection.up_driving_pressure * 0.9 or collection.sampled_count >= 3:
                if not collection.mprls.cantConnect and pressure <= collection.up_driving_pressure * 0.9:
                    mprint.pform("Tank " + str(collection.tank.valve.name) + " pressure still too low! - " + str(pressure) + " hPa. We'll sample it on the way down", rtc.getTPlusMS(), output_log)
                    collection.sample_upwards = False     # Mark this collection for sampling on the way down
                else:
                    mprint.pform("Finished sampling Tank " + str(collection.tank.valve.name) + " - " + str(pressure) + " hPa", rtc.getTPlusMS(), output_log)
                break   # Terminate the loop once we get the correct pressure or we've sampled too many times
            mprint.pform("Tank " + str(collection.tank.valve.name) + " pressure still too low! - " + str(pressure), rtc.getTPlusMS(), output_log)
    else:
        mprint.pform("NOT sampling collection " + str(collection.num) + " on the way up. Instead, we'll sample it on the way down at " + str(collection.down_start_time) + " ms", rtc.getTPlusMS(), output_log)


"""
    Downwards sampling management
"""
all_good = True
for collection in collections:
    if not collection.sample_upwards: all_good = False

if not all_good:
    mprint.pform("1 or more collections did not occur successfully! We'll prep to take those samples on the way down", rtc.getTPlusMS(), output_log)
    
    any_dead = False
    for collection in collections:
        if collection.tank.dead: any_dead = True 
    
    if any_dead:
        mprint.pform("Waiting for dead-test at 160000 ms.", rtc.getTPlusMS(), output_log)
        while rtc.getTPlusMS() < 160000:
            logPressures()
        
        # The dead-test checks to see if the seal between the valve and the tank has been broken.
        mprint.pform("Performing dead-test", rtc.getTPlusMS(), output_log)
        for collection in collections:
            if collection.tank.dead:
                mprint.pform("Testing Tank " + collection.tank.valve.name, rtc.getTPlusMS(), output_log)
                
                start_canister_pressure = logPressures().canister_pressure
                mprint.pform("Starting canister pressure - " + str(start_canister_pressure) + " hPa", rtc.getTPlusMS(), output_log)
                
                valve_main.open()
                collection.tank.valve.open()
                mprint.pform("VALVE_MAIN and VALVE_" + collection.tank.valve.name + " pulled HIGH", rtc.getTPlusMS(), output_log)
                
                test_starttime = rtc.getTPlusMS()
                while rtc.getTPlusMS() - test_starttime < 1000: # Open the tank for 1 second
                    logPressures()
                
                valve_main.close()
                collection.tank.valve.close()
                mprint.pform("VALVE_MAIN and VALVE_" + collection.tank.valve.name + " pulled LOW", rtc.getTPlusMS(), output_log)
                
                end_canister_pressure = logPressures().canister_pressure
                mprint.pform("Ending canister pressure - " + str(end_canister_pressure) + " hPa", rtc.getTPlusMS(), output_log)
                # TODO: Can we get a real number for this? I'm just using 3 hPa based on the known STD of the sensors
                if start_canister_pressure - end_canister_pressure < 3: # We just leaked 3 hPa from the WHOLE FUCKING ROCKET in 1 second
                    mprint.pform("The difference of pressures of " + str(start_canister_pressure - end_canister_pressure) + " hPa is negligible. Marked Tank " + collection.tank.valve.name + " for use.", rtc.getTPlusMS(), output_log)
                    collection.tank.dead = False
                else:
                    mprint.pform("The difference of pressures of " + str(start_canister_pressure - end_canister_pressure) + " hPa is SIGNIFICANT! We will keep Tank " + collection.tank.valve.name + " marked as dead.", rtc.getTPlusMS(), output_log)
    
    mprint.pform("Waiting for apogee at 170000 ms.", rtc.getTPlusMS(), output_log)
    while rtc.getTPlusMS() < 170000:
        logPressures()
        
    mprint.pform("We're at the apogee!", rtc.getTPlusMS(), output_log)
    valve_main.open()
    valve_bleed.open()
    mprint.pform("VALVE_MAIN and VALVE_BLEED pulled HIGH", rtc.getTPlusMS(), output_log)
    
    for collection in collections:
        if not collection.sample_upwards:
            collection.tank.valve.open()
            collection.tank.sampled = False
            collection.sampled = False
            collection.sampled_count = 0
            mprint.pform("VALVE_" + collection.tank.valve.name + " pulled HIGH", rtc.getTPlusMS(), output_log)
        
    while rtc.getTPlusMS() < 175000:
        logPressures()
    
    valve_main.close()
    valve_bleed.close()
    valve_1.close()
    valve_2.close()
    valve_3.close()
    mprint.pform("ALL VALVES pulled LOW", rtc.getTPlusMS(), output_log)
    
    # Reverse the order of the collections because the highest collections are now first
    rev_collections = [None] * len(collections)
    i = len(collections) - 1
    f = 0
    while i >= 0:
        rev_collections[f] = collections[i]
        i-=1
        f+=1
    
    for collection in rev_collections:
        if not collection.sample_upwards and not collection.tank.dead:
            while True:
                collection.sampled_count += 1
                mprint.pform("Waiting for sample collection " + collection.num + " at " + str(collection.down_start_time) + " ms. Try #" + str(collection.sampled_count), rtc.getTPlusMS(), output_log)
                while rtc.getTPlusMS() < collection.down_start_time:
                    logPressures()
                
                # Is this bleed unnecessary?
                mprint.pform("Beginning inside bleed for sample collection " + collection.num, rtc.getTPlusMS(), output_log)
                tank_bleed.open()
                mprint.pform("VALVE_BLEED pulled HIGH", rtc.getTPlusMS(), output_log)
                sample_bleed_starttime = rtc.getTPlusMS()
                while rtc.getTPlusMS() - sample_bleed_starttime < collection.bleed_duration + 50:   # +50ms, just to ensure we get everything out
                    logPressures()
                tank_bleed.close()
                mprint.pform("VALVE_BLEED pulled LOW", rtc.getTPlusMS(), output_log)
                
                mprint.pform("Beginning sampling for sample collection " + collection.num, rtc.getTPlusMS(), output_log)
                valve_main.open()
                collection.tank.valve.open()
                mprint.pform("VALVE_MAIN and VALVE_" + collection.tank.valve.name + " pulled HIGH", rtc.getTPlusMS(), output_log)
                sample_starttime = rtc.getTPlusMS()
                while rtc.getTPlusMS() - sample_starttime < collection.down_duration:
                    logPressures()
                valve_main.close()
                collection.tank.valve.close()
                mprint.pform("VALVE_MAIN and VALVE_" + collection.tank.valve.name + " pulled LOW", rtc.getTPlusMS(), output_log)
                
                logPressures()
                collection.tank.sampled = True
                collection.sampled = True
                pressure = collection.mprls.pressure
                
                if collection.mprls.cantConnect or pressure > collection.down_driving_pressure * 0.9 or collection.sampled_count >= 3:
                    mprint.pform("Finished sampling Tank " + collection.tank.valve.name + " - " + str(pressure) + " hPa", rtc.getTPlusMS(), output_log)
                    break   # Terminate the loop once we get the correct pressure or we've sampled too many times
                mprint.pform("Tank " + collection.tank.valve.name + " pressure still too low! - " + str(pressure), rtc.getTPlusMS(), output_log)
                
        else:
            mprint.pform("NOT sampling collection " + collection.num + " on the way down", rtc.getTPlusMS(), output_log)

else:
    mprint.pform("We sampled everything on the way up sucessfully! Let's shut it down.", rtc.getTPlusMS(), output_log)


"""
    Clean everything up
"""
# Close the GPIO setup
valve_main.close()
valve_bleed.close()
valve_1.close()
valve_2.close()
valve_3.close()
GPIO.cleanup()
mprint.pform("Cleaned up the GPIO", rtc.getTPlusMS(), output_log)

# Close the output files
mprint.pform("Sleeping...", rtc.getTPlusMS(), output_log)
output_log.close()
output_pressures.close()

# Shutdown the system (No going back!)
os.system("shutdown now")<|MERGE_RESOLUTION|>--- conflicted
+++ resolved
@@ -614,11 +614,6 @@
     
     TODO: Change logic to sample on way up if a sample tank holds a good pressure,
     but the bleed tank is dead / full. Instead, vent to space for a moment and then collect.
-<<<<<<< HEAD
-=======
-    
-    TODO: DO NOT SAMPLE IF A TANK IS DEAD!!!
->>>>>>> 9a70f73e
 """
 for collection in collections:
     if collection.sample_upwards:
