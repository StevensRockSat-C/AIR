import os
import time
import tempfile
import pytest
from enum import Enum 
from warnings import warn
import re

from pathlib import Path
import sys
sys.path.append(str(Path(__file__).parent.parent.parent.absolute()))

from pi.processes.process_initial_pressure_check import InitialPressureCheck, PlumbingState
from pi.RTC import RTCFile
from pi.MPRLS import MPRLSFile, MockPressureSensorStatic
from tests.test_Tank import MockValve
from tests.processes.test_Process import MockTank
from pi.multiprint import MockMultiPrinter
from pi.tank import TankState
from pi.processes.process_log_pressures import LogPressures
from pi.processes.process import Process

<<<<<<< HEAD
=======

class MockTank:
    """Mock Tank class to simulate tanks with valves and sensors."""
    def __init__(self, name, filepath: str):
        self.valve = MockValve(10, name)
        self.mprls = MPRLSFile(os.path.join(os.path.dirname(os.path.abspath(__file__)), filepath))
        self.state = TankState.UNKNOWN   

>>>>>>> be600170
@pytest.fixture
def mock_multiprint(monkeypatch):
    """Mock MultiPrinter to capture printed messages."""

    mock_printer = MockMultiPrinter()
    return mock_printer

@pytest.fixture
def mock_rtc(monkeypatch):
    """Mock RTC to provide fixed timestamps."""
    
    mock_rtc = RTCFile(200 * 1000)
    fake_time = 230.0  # seconds; simulating current time
    #monkeypatch.setattr(time, "time", lambda: fake_time) # Force time to be fake_time, not incrementing
    return mock_rtc

@pytest.fixture
def mock_log():
    temp_file = tempfile.NamedTemporaryFile(mode='w+', suffix=".txt", delete=True)
    yield temp_file
    temp_file.close()

@pytest.fixture
def mock_pressures_log():
    temp_file = tempfile.NamedTemporaryFile(mode='w+', suffix=".txt", delete=True)
    yield temp_file
    temp_file.close()

@pytest.fixture
def setup_initial_pressure_check(monkeypatch, mock_multiprint, mock_rtc, mock_log, mock_pressures_log):
    """Setup the initial pressure check."""

    Process.set_multiprint(mock_multiprint)
    Process.set_rtc(mock_rtc)
    Process.set_output_log(mock_log)
    Process.set_output_pressures(mock_pressures_log)

@pytest.fixture
def initial_pressure_check() -> InitialPressureCheck:
    """Fixture to create an instance of InitialPressureCheck."""
    return InitialPressureCheck()


def test_initialize(setup_initial_pressure_check, initial_pressure_check, mock_multiprint, mock_rtc, mock_log, mock_pressures_log):
    """Test the initialization process."""
    
    assert Process.get_multiprint() == mock_multiprint
    assert Process.get_rtc() == mock_rtc
    assert Process.get_output_log() == mock_log
    assert Process.get_output_pressures() == mock_pressures_log
    assert Process.is_ready()
    
    initial_pressure_check.run()

    assert ("T+ " + str(Process.rtc.getTPlusMS()) + " ms\t" + "Initializing Initial Pressure Check.") in Process.multiprint.logs[Process.output_log.name]

# TODO: Add tests for missing main valve

def test_all_good(setup_initial_pressure_check, initial_pressure_check: InitialPressureCheck):
    """Test when all tanks have good pressure."""
    tanks = [MockTank("A", "test_Initial_Pressure_Check_all_good.csv"), MockTank("B", "test_Initial_Pressure_Check_all_good.csv"), MockTank("C", "test_Initial_Pressure_Check_all_good.csv")]
    initial_pressure_check.set_tanks(tanks)
    print("BRUHHHHHHH: ", tanks[0].mprls.file_path, tanks[0].mprls.data)

    initial_pressure_check.set_manifold_pressure_sensor(MockPressureSensorStatic(100, 110))
    initial_pressure_check.set_main_valve(MockValve(10, "bruh"))


    pressure_log = LogPressures()
    pressure_log.set_pressure_sensors([MockPressureSensorStatic(100, 110), MockPressureSensorStatic(100, 110), MockPressureSensorStatic(100, 110)])
    initial_pressure_check.set_log_pressures(pressure_log)
    
    initial_pressure_check.run()

    mp_logs = list(map(lambda elem: re.sub(r'\d{13}', '', elem), Process.multiprint.logs[Process.output_log.name]))  #remove time stamps for testing

    assert Process.get_plumbing_state() == PlumbingState.READY
    for tank in tanks:
        assert (tank.state == TankState.READY)  # Tanks should be marked ready
        assert f"T+  ms\tPressure in Tank {tank.valve.name} is {tank.mprls.pressure}. Marked it READY." in mp_logs

def test_tanks_atmospheric(setup_initial_pressure_check, initial_pressure_check):
    """Test when tanks have atmospheric pressure (marked as UNSAFE)."""
    tanks = [MockTank("A", "test_Initial_Pressure_Check_atmospheric.csv"), MockTank("B", "test_Initial_Pressure_Check_atmospheric_lower.csv")]
    initial_pressure_check.set_tanks(tanks)

    initial_pressure_check.set_manifold_pressure_sensor(MockPressureSensorStatic(700, 707))
    initial_pressure_check.set_main_valve(MockValve(10, "mockValve"))

    pressure_log = LogPressures()
    pressure_log.set_pressure_sensors([MockPressureSensorStatic(100, 110), MockPressureSensorStatic(100, 110), MockPressureSensorStatic(100, 110)])
    initial_pressure_check.set_log_pressures(pressure_log)
    

    initial_pressure_check.run()

    mp_logs = list(map(lambda elem: re.sub(r'\d{13}', '', elem), Process.multiprint.logs[Process.output_log.name])) #remove time stamps for testing

    assert initial_pressure_check.plumbing_state == PlumbingState.READY

    assert initial_pressure_check.tanks[0].state == TankState.UNSAFE 
    assert initial_pressure_check.tanks[1].state == TankState.LAST_RESORT

    for tank in initial_pressure_check.tanks: #both tanks are still originally marked UNSAFE, so we can keep this.
        assert f"T+  ms\tPressure in Tank {tank.valve.name} is atmospheric ({tank.mprls.pressure} hPa). Marked it UNSAFE." in mp_logs

def test_tanks_rocket_pressure(setup_initial_pressure_check, initial_pressure_check):
    """Test when tanks have atmospheric pressure (marked as UNSAFE)."""
    tanks = [MockTank("A", "test_Initial_Pressure_Check_rocket_pressure.csv"), MockTank("B", "test_Initial_Pressure_Check_rocket_pressure.csv")]
    initial_pressure_check.set_tanks(tanks)
    
    initial_pressure_check.set_manifold_pressure_sensor(MockPressureSensorStatic(600, 110))
    initial_pressure_check.set_main_valve(MockValve(10, "mockValve"))


    pressure_log = LogPressures()
    pressure_log.set_pressure_sensors([MockPressureSensorStatic(100, 110), MockPressureSensorStatic(100, 110), MockPressureSensorStatic(100, 110)])
    initial_pressure_check.set_log_pressures(pressure_log)
    
    initial_pressure_check.run()


    mp_logs = list(map(lambda elem: re.sub(r'\d{13}', '', elem), Process.multiprint.logs[Process.output_log.name])) #remove time stamps for testing

    for tank in tanks:
        assert tank.state == TankState.CRITICAL # Tanks should be marked critical
        assert f"T+  ms\tPressure in Tank {tank.valve.name} is pressurized above atmospheric ({tank.mprls.pressure} hPa). Marked it CRITICAL." in mp_logs
    assert initial_pressure_check.plumbing_state == PlumbingState.READY

def test_tanks_cannot_connect(setup_initial_pressure_check, initial_pressure_check):
    """Test when tanks cannot connect to MPRLS sensor (marked as unreachable)."""
    tanks = [MockTank("A", "test_Initial_Pressure_Check_cannot_connect.csv"), MockTank("B", "test_Initial_Pressure_Check_cannot_connect.csv")]
    initial_pressure_check.set_tanks(tanks)
    
    initial_pressure_check.set_manifold_pressure_sensor(MockPressureSensorStatic(600, 110))
    initial_pressure_check.set_main_valve(MockValve(10, "mockValve"))

    pressure_log = LogPressures()
    pressure_log.set_pressure_sensors([MockPressureSensorStatic(100, 110), MockPressureSensorStatic(100, 110), MockPressureSensorStatic(100, 110)])
    initial_pressure_check.set_log_pressures(pressure_log)
    

    initial_pressure_check.run()

    mp_logs = list(map(lambda elem: re.sub(r'\d{13}', '', elem), Process.multiprint.logs[Process.output_log.name])) #remove timestamps for testing

    for tank in tanks:
        assert tank.state == TankState.UNREACHABLE # Tanks should be marked unreachable
        assert f"T+  ms\tPressure in Tank {tank.valve.name} cannot be determined! Marked it UNREACHABLE." in mp_logs

def test_tanks_two_ready_one_unsafe(setup_initial_pressure_check, initial_pressure_check):
    """Test when tanks have atmospheric pressure (marked as UNSAFE)."""
    tanks = [MockTank("A", "test_Initial_Pressure_Check_all_good.csv"), MockTank("B", "test_Initial_Pressure_Check_all_good.csv"), MockTank("C", "test_Initial_Pressure_Check_atmospheric.csv")]
    initial_pressure_check.set_tanks(tanks)
    
    initial_pressure_check.set_manifold_pressure_sensor(MockPressureSensorStatic(600, 110))
    initial_pressure_check.set_main_valve(MockValve(10, "mockValve"))


    pressure_log = LogPressures()
    pressure_log.set_pressure_sensors([MockPressureSensorStatic(100, 110), MockPressureSensorStatic(100, 110), MockPressureSensorStatic(100, 110)])
    initial_pressure_check.set_log_pressures(pressure_log)
    
    initial_pressure_check.run()


    mp_logs = list(map(lambda elem: re.sub(r'\d{13}', '', elem), Process.multiprint.logs[Process.output_log.name])) #remove time stamps for testing

    assert tanks[0].state == TankState.READY
    assert tanks[1].state == TankState.READY
    assert tanks[2].state == TankState.UNSAFE
    
    assert f"T+  ms\tPressure in Tank {tanks[0].valve.name} is {tanks[0].mprls.pressure}. Marked it READY." in mp_logs
    assert f"T+  ms\tPressure in Tank {tanks[1].valve.name} is {tanks[1].mprls.pressure}. Marked it READY." in mp_logs
    assert f"T+  ms\tPressure in Tank {tanks[2].valve.name} is atmospheric ({tanks[2].mprls.pressure} hPa). Marked it UNSAFE." in mp_logs
    assert initial_pressure_check.plumbing_state == PlumbingState.READY


def test_tanks_one_ready(setup_initial_pressure_check, initial_pressure_check):
    """Test when one tank is ready and two are not ready (unconnected and critical)."""
    tanks = [MockTank("A", "test_Initial_Pressure_Check_rocket_pressure.csv"), MockTank("B", "test_Initial_Pressure_Check_cannot_connect.csv"), 
             MockTank("C", "test_Initial_Pressure_Check_all_good.csv"), MockTank("D", "test_Initial_Pressure_Check_atmospheric.csv")]
    initial_pressure_check.set_tanks(tanks)
    
    initial_pressure_check.set_manifold_pressure_sensor(MockPressureSensorStatic(600, 110))
    initial_pressure_check.set_main_valve(MockValve(10, "mockValve"))


    pressure_log = LogPressures()
    pressure_log.set_pressure_sensors([MockPressureSensorStatic(100, 110), MockPressureSensorStatic(100, 110), MockPressureSensorStatic(100, 110)])
    initial_pressure_check.set_log_pressures(pressure_log)
    
    initial_pressure_check.run()

    mp_logs = list(map(lambda elem: re.sub(r'\d{13}', '', elem), Process.multiprint.logs[Process.output_log.name])) #remove time stamps for testing

    assert tanks[0].state == TankState.CRITICAL
    assert tanks[1].state == TankState.UNREACHABLE
    assert tanks[2].state == TankState.READY
    assert tanks[0].state == TankState.UNSAFE

    assert f"T+  ms\tPressure in Tank {tanks[0].valve.name} is pressurized above atmospheric ({tanks[0].mprls.pressure} hPa). Marked it CRITICAL." in mp_logs
    assert f"T+  ms\tPressure in Tank {tanks[1].valve.name} cannot be determined! Marked it UNREACHABLE." in mp_logs
    assert f"T+  ms\tPressure in Tank {tanks[2].valve.name} is {tanks[2].mprls.pressure}. Marked it READY." in mp_logs
    assert f"T+  ms\tPressure in Tank {tanks[3].valve.name} is atmospheric ({tanks[3].mprls.pressure} hPa). Marked it UNSAFE." in mp_logs

    assert initial_pressure_check.plumbing_state == PlumbingState.READY

def test_cleanup(setup_initial_pressure_check, initial_pressure_check):
    """Test the cleanup phase."""
    tanks = [MockTank("A", "test_Initial_Pressure_Check_all_good.csv"), MockTank("B", "test_Initial_Pressure_Check_all_good.csv")]
    initial_pressure_check.set_tanks(tanks)

    initial_pressure_check.set_manifold_pressure_sensor(MockPressureSensorStatic(600, 110))
    initial_pressure_check.set_main_valve(MockValve(10, "mockValve"))

    pressure_log = LogPressures()
    pressure_log.set_pressure_sensors([MockPressureSensorStatic(100, 110), MockPressureSensorStatic(100, 110), MockPressureSensorStatic(100, 110)])
    initial_pressure_check.set_log_pressures(pressure_log)

    initial_pressure_check.run()

    mp_logs = list(map(lambda elem: re.sub(r'\d{13}', '', elem), Process.multiprint.logs[Process.output_log.name])) #remove timestamps for testing

    assert (f"T+  ms\tFinished Initial Pressure Check.") in mp_logs

def test_uses_triple_pressure(setup_initial_pressure_check, initial_pressure_check):
    """Test that triple_pressure is used for dead tank determination."""
    # Create a tank with different pressure and triple_pressure values
    class MockTankWithDifferentPressures(MockTank):
        def __init__(self, name):
            super().__init__(name, "test_Initial_Pressure_Check_all_good.csv")
            self.mprls = MockPressureSensorStatic(800, 950)
    
    tanks = [MockTankWithDifferentPressures("A")]
    initial_pressure_check.set_tanks(tanks)

    file_pressure_sensor = MPRLSFile("test_Initial_Pressure_Check_manifold_failing.csv")
    initial_pressure_check.set_manifold_pressure_sensor(file_pressure_sensor)

    initial_pressure_check.set_main_valve(MockValve(10, "mockValve"))

    pressure_log = LogPressures()
    pressure_log.set_pressure_sensors([MockPressureSensorStatic(100, 110), MockPressureSensorStatic(100, 110), MockPressureSensorStatic(100, 110)])
    initial_pressure_check.set_log_pressures(pressure_log)

    initial_pressure_check.run()
    
    mp_logs = list(map(lambda elem: re.sub(r'\d{13}', '', elem), Process.multiprint.logs[Process.output_log.name])) #remove timestamps for testing

    # Tank should be marked LAST_RESORT because it is unsafe and main plumbing line is failing
    assert tanks[0].state == TankState.LAST_RESORT
    assert initial_pressure_check.plumbing_state == PlumbingState.MAIN_LINE_FAILURE

    # Verify the log message uses triple_pressure value
    assert f"T+  ms\tPressure in Tank {tanks[0].valve.name} is atmospheric ({tanks[0].mprls.triple_pressure} hPa). Marked it UNSAFE." in mp_logs

def test_manifold_failing_one_LAST_RESORT(setup_initial_pressure_check, initial_pressure_check):
    tanks = [MockTank("A", "test_Initial_Pressure_Check_atmospheric.csv"), MockTank("B", "test_Initial_Pressure_Check_all_good.csv")]
    initial_pressure_check.set_tanks(tanks)

    initial_pressure_check.set_manifold_pressure_sensor(MPRLSFile("test_Initial_Pressure_Check_manifold_failing.csv"))
    initial_pressure_check.set_main_valve(MockValve(10, "mockValve"))

    pressure_log = LogPressures()
    pressure_log.set_pressure_sensors([MockPressureSensorStatic(100, 110), MockPressureSensorStatic(100, 110), MockPressureSensorStatic(100, 110)])
    initial_pressure_check.set_log_pressures(pressure_log)

    initial_pressure_check.run()
    
    assert initial_pressure_check.plumbing_state == PlumbingState.MAIN_LINE_FAILURE
    assert initial_pressure_check.tanks[1].state == TankState.LAST_RESORT #since values in test_Initial_Pressure_Check_all_good.csv are: 100, 101.1, 101.1, 101.1, 101.1
    assert initial_pressure_check.tanks[0].state == TankState.UNSAFE #since values in test_Initial_Pressure_Check_atmospheric.csv are: 1000.1, 1000.1, ...

def test_manifold_failing_no_LAST_RESORT(setup_initial_pressure_check, initial_pressure_check):
    tanks = [MockTank("A", "test_Initial_Pressure_Check_rocket_pressure.csv"), MockTank("B", "test_Initial_Pressure_Check_rocket_pressure.csv")]
    initial_pressure_check.set_tanks(tanks)

    initial_pressure_check.set_manifold_pressure_sensor(MPRLSFile("test_Initial_Pressure_Check_manifold_failing.csv"))
    initial_pressure_check.set_main_valve(MockValve(10, "mockValve"))

    pressure_log = LogPressures()
    pressure_log.set_pressure_sensors([MockPressureSensorStatic(100, 110), MockPressureSensorStatic(100, 110), MockPressureSensorStatic(100, 110)])
    initial_pressure_check.set_log_pressures(pressure_log)

    initial_pressure_check.run()

    assert initial_pressure_check.plumbing_state == PlumbingState.MAIN_LINE_FAILURE
    assert initial_pressure_check.tanks[0].state == TankState.CRITICAL
    assert initial_pressure_check.tanks[1].state == TankState.CRITICAL

    #TODO: ADD LOG HERE

def test_manifold_unconnected_all_tanks_good(setup_initial_pressure_check, initial_pressure_check):
    tanks = [MockTank("A", "test_Initial_Pressure_Check_all_good.csv"), MockTank("B", "test_Initial_Pressure_Check_all_good.csv"), MockTank("C", "test_Initial_Pressure_Check_all_good.csv")]
    initial_pressure_check.set_tanks(tanks)

    initial_pressure_check.set_manifold_pressure_sensor(MockPressureSensorStatic(-1))
    initial_pressure_check.set_main_valve(MockValve(10, "mockValve"))

    pressure_log = LogPressures()
    pressure_log.set_pressure_sensors([MockPressureSensorStatic(100, 110), MockPressureSensorStatic(100, 110), MockPressureSensorStatic(100, 110)])
    initial_pressure_check.set_log_pressures(pressure_log)

    initial_pressure_check.run()

    mp_logs = list(map(lambda elem: re.sub(r'\d{13}', '', elem), Process.multiprint.logs[Process.output_log.name])) #remove timestamps for testing

    assert initial_pressure_check.plumbing_state == PlumbingState.READY
    for tank in tanks:
        assert tank.state == TankState.READY 
    assert (f"T+  ms\tManifold pressure sensor is offline! Assuming the plumbing state is READY.") in mp_logs

def test_manifold_unconnected_one_tank_all_good(setup_initial_pressure_check, initial_pressure_check):
    tanks = [MockTank("A", "test_Initial_Pressure_Check_atmospheric.csv"), MockTank("B", "test_Initial_Pressure_Check_atmospheric.csv"), MockTank("C", "test_Initial_Pressure_Check_all_good.csv")]
    initial_pressure_check.set_tanks(tanks)

    initial_pressure_check.set_manifold_pressure_sensor(MockPressureSensorStatic(-1))
    initial_pressure_check.set_main_valve(MockValve(10, "mockValve"))

    pressure_log = LogPressures()
    pressure_log.set_pressure_sensors([MockPressureSensorStatic(100, 110), MockPressureSensorStatic(100, 110), MockPressureSensorStatic(100, 110)])
    initial_pressure_check.set_log_pressures(pressure_log)

    initial_pressure_check.run()

    mp_logs = list(map(lambda elem: re.sub(r'\d{13}', '', elem), Process.multiprint.logs[Process.output_log.name])) #remove timestamps for testing

    assert initial_pressure_check.plumbing_state == PlumbingState.READY
    assert initial_pressure_check.tanks[0].state == TankState.UNSAFE 
    assert initial_pressure_check.tanks[1].state == TankState.UNSAFE 
    assert initial_pressure_check.tanks[2].state == TankState.LAST_RESORT

    assert (f"T+  ms\tManifold pressure sensor is offline! Assuming the plumbing state is READY.") in mp_logs

def test_manifold_unconnected_tanks_unsafe(setup_initial_pressure_check, initial_pressure_check):
    tanks = [MockTank("A", "test_Initial_Pressure_Check_atmospheric.csv"), MockTank("B", "test_Initial_Pressure_Check_atmospheric.csv"), MockTank("C", "test_Initial_Pressure_Check_tanks_cannot_conneect.csv")]
    initial_pressure_check.set_tanks(tanks)

    initial_pressure_check.set_manifold_pressure_sensor(MockPressureSensorStatic(-1))
    initial_pressure_check.set_main_valve(MockValve(10, "mockValve"))

    pressure_log = LogPressures()
    pressure_log.set_pressure_sensors([MockPressureSensorStatic(100, 110), MockPressureSensorStatic(100, 110), MockPressureSensorStatic(100, 110)])
    initial_pressure_check.set_log_pressures(pressure_log)

    initial_pressure_check.run()

    mp_logs = list(map(lambda elem: re.sub(r'\d{13}', '', elem), Process.multiprint.logs[Process.output_log.name])) #remove timestamps for testing

    assert initial_pressure_check.plumbing_state == PlumbingState.READY
    assert initial_pressure_check.tanks[0].state == TankState.LAST_RESORT
    assert initial_pressure_check.tanks[1].state == TankState.UNSAFE
    assert initial_pressure_check.tanks[2].state == TankState.UNREACHABLE
    assert (f"T+  ms\tManifold pressure sensor is offline! Assuming the plumbing state is READY.") in mp_logs

def test_manifold_critical_all_tanks_good(setup_initial_pressure_check, initial_pressure_check):
    tanks = [MockTank("A", "test_Initial_Pressure_Check_all_good.csv"), MockTank("B", "test_Initial_Pressure_Check_all_good.csv"), MockTank("C", "test_Initial_Pressure_Check_all_good.csv")]
    initial_pressure_check.set_tanks(tanks)

    initial_pressure_check.set_manifold_pressure_sensor(MPRLSFile("test_Initial_Pressure_Check_manifold_critical.csv"))
    initial_pressure_check.set_main_valve(MockValve(10, "mockValve"))

    pressure_log = LogPressures()
    pressure_log.set_pressure_sensors([MockPressureSensorStatic(100, 110), MockPressureSensorStatic(100, 110), MockPressureSensorStatic(100, 110)])
    initial_pressure_check.set_log_pressures(pressure_log)

    initial_pressure_check.run()

    assert initial_pressure_check.plumbing_state == PlumbingState.MAIN_LINE_FAILURE
    assert initial_pressure_check.tanks[0].state == TankState.LAST_RESORT
<|MERGE_RESOLUTION|>--- conflicted
+++ resolved
@@ -20,17 +20,7 @@
 from pi.processes.process_log_pressures import LogPressures
 from pi.processes.process import Process
 
-<<<<<<< HEAD
-=======
-
-class MockTank:
-    """Mock Tank class to simulate tanks with valves and sensors."""
-    def __init__(self, name, filepath: str):
-        self.valve = MockValve(10, name)
-        self.mprls = MPRLSFile(os.path.join(os.path.dirname(os.path.abspath(__file__)), filepath))
-        self.state = TankState.UNKNOWN   
-
->>>>>>> be600170
+
 @pytest.fixture
 def mock_multiprint(monkeypatch):
     """Mock MultiPrinter to capture printed messages."""
