import os
import time
import tempfile
import pytest
from enum import Enum 
from warnings import warn
import re

from pathlib import Path
import sys
sys.path.append(str(Path(__file__).parent.parent.parent.absolute()))

from pi.processes.process_initial_pressure_check import InitialPressureCheck, PlumbingState
from pi.RTC import RTCFile
from pi.MPRLS import MPRLSFile, MockPressureSensorStatic
from tests.test_Tank import MockValve
from tests.processes.test_Process import MockTank
from pi.multiprint import MockMultiPrinter
from pi.tank import TankState
from pi.processes.process_log_pressures import LogPressures
from pi.processes.process import Process

<<<<<<< HEAD

class MockTank:
    """Mock Tank class to simulate tanks with valves and sensors."""
    def __init__(self, name, filepath: str):
        self.valve = MockValve(10, name)
        self.mprls = MPRLSFile(os.path.join(os.path.dirname(os.path.abspath(__file__)), filepath))
        self.state = TankState.UNKNOWN   

=======
>>>>>>> 0ec73d70
@pytest.fixture
def mock_multiprint(monkeypatch):
    """Mock MultiPrinter to capture printed messages."""

    mock_printer = MockMultiPrinter()
    return mock_printer

@pytest.fixture
def mock_rtc(monkeypatch):
    """Mock RTC to provide fixed timestamps."""
    
    mock_rtc = RTCFile(200 * 1000)
    fake_time = 230.0  # seconds; simulating current time
    #monkeypatch.setattr(time, "time", lambda: fake_time) # Force time to be fake_time, not incrementing
    return mock_rtc

@pytest.fixture
def mock_log():
    temp_file = tempfile.NamedTemporaryFile(mode='w+', suffix=".txt", delete=True)
    yield temp_file
    temp_file.close()

@pytest.fixture
def mock_pressures_log():
    temp_file = tempfile.NamedTemporaryFile(mode='w+', suffix=".txt", delete=True)
    yield temp_file
    temp_file.close()

@pytest.fixture
def setup_initial_pressure_check(monkeypatch, mock_multiprint, mock_rtc, mock_log, mock_pressures_log):
    """Setup the initial pressure check."""

    Process.set_multiprint(mock_multiprint)
    Process.set_rtc(mock_rtc)
    Process.set_output_log(mock_log)
    Process.set_output_pressures(mock_pressures_log)

@pytest.fixture
def initial_pressure_check() -> InitialPressureCheck:
    """Fixture to create an instance of InitialPressureCheck."""
    return InitialPressureCheck()


def test_initialize(setup_initial_pressure_check, initial_pressure_check, mock_multiprint, mock_rtc, mock_log, mock_pressures_log):
    """Test the initialization process."""
    
    assert Process.get_multiprint() == mock_multiprint
    assert Process.get_rtc() == mock_rtc
    assert Process.get_output_log() == mock_log
    assert Process.get_output_pressures() == mock_pressures_log
    assert Process.is_ready()
    
    initial_pressure_check.run()

    assert ("T+ " + str(Process.rtc.getTPlusMS()) + " ms\t" + "Initializing Initial Pressure Check.") in Process.multiprint.logs[Process.output_log.name]

# TODO: Add tests for missing main valve

def test_all_good(setup_initial_pressure_check, initial_pressure_check: InitialPressureCheck):
    """Test when all tanks have good pressure."""
    tanks = [MockTank("A", "test_Initial_Pressure_Check_all_good.csv"), MockTank("B", "test_Initial_Pressure_Check_all_good.csv"), MockTank("C", "test_Initial_Pressure_Check_all_good.csv")]
    initial_pressure_check.set_tanks(tanks)
    print("BRUHHHHHHH: ", tanks[0].mprls.file_path, tanks[0].mprls.data)

    initial_pressure_check.set_manifold_pressure_sensor(MockPressureSensorStatic(100, 110))
    initial_pressure_check.set_main_valve(MockValve(10, "bruh"))


    pressure_log = LogPressures()
    pressure_log.set_pressure_sensors([MockPressureSensorStatic(100, 110), MockPressureSensorStatic(100, 110), MockPressureSensorStatic(100, 110)])
    initial_pressure_check.set_log_pressures(pressure_log)
    
    initial_pressure_check.run()

    mp_logs = list(map(lambda elem: re.sub(r'\d{13}', '', elem), Process.multiprint.logs[Process.output_log.name]))  #remove time stamps for testing

    assert Process.get_plumbing_state() == PlumbingState.READY
    for tank in tanks:
        assert (tank.state == TankState.READY)  # Tanks should be marked ready
        assert f"T+  ms\tPressure in Tank {tank.valve.name} is {tank.mprls.pressure}. Marked it READY." in mp_logs

def test_tanks_atmospheric(setup_initial_pressure_check, initial_pressure_check):
    """Test when tanks have atmospheric pressure (marked as UNSAFE)."""
    tanks = [MockTank("A", "test_Initial_Pressure_Check_atmospheric.csv"), MockTank("B", "test_Initial_Pressure_Check_atmospheric_lower.csv")]
    initial_pressure_check.set_tanks(tanks)

    initial_pressure_check.set_manifold_pressure_sensor(MockPressureSensorStatic(700, 707))
    initial_pressure_check.set_main_valve(MockValve(10, "mockValve"))

    pressure_log = LogPressures()
    pressure_log.set_pressure_sensors([MockPressureSensorStatic(100, 110), MockPressureSensorStatic(100, 110), MockPressureSensorStatic(100, 110)])
    initial_pressure_check.set_log_pressures(pressure_log)
    

    initial_pressure_check.run()

    mp_logs = list(map(lambda elem: re.sub(r'\d{13}', '', elem), Process.multiprint.logs[Process.output_log.name])) #remove time stamps for testing

    assert initial_pressure_check.plumbing_state == PlumbingState.READY

    assert initial_pressure_check.tanks[0].state == TankState.UNSAFE 
    assert initial_pressure_check.tanks[1].state == TankState.LAST_RESORT

    for tank in initial_pressure_check.tanks: #both tanks are still originally marked UNSAFE, so we can keep this.
        assert f"T+  ms\tPressure in Tank {tank.valve.name} is atmospheric ({tank.mprls.pressure} hPa). Marked it UNSAFE." in mp_logs

def test_tanks_rocket_pressure(setup_initial_pressure_check, initial_pressure_check):
    """Test when tanks have atmospheric pressure (marked as UNSAFE)."""
    tanks = [MockTank("A", "test_Initial_Pressure_Check_rocket_pressure.csv"), MockTank("B", "test_Initial_Pressure_Check_rocket_pressure.csv")]
    initial_pressure_check.set_tanks(tanks)
    
    initial_pressure_check.set_manifold_pressure_sensor(MockPressureSensorStatic(600, 110))
    initial_pressure_check.set_main_valve(MockValve(10, "mockValve"))


    pressure_log = LogPressures()
    pressure_log.set_pressure_sensors([MockPressureSensorStatic(100, 110), MockPressureSensorStatic(100, 110), MockPressureSensorStatic(100, 110)])
    initial_pressure_check.set_log_pressures(pressure_log)
    
    initial_pressure_check.run()


    mp_logs = list(map(lambda elem: re.sub(r'\d{13}', '', elem), Process.multiprint.logs[Process.output_log.name])) #remove time stamps for testing

    for tank in tanks:
        assert tank.state == TankState.CRITICAL # Tanks should be marked critical
        assert f"T+  ms\tPressure in Tank {tank.valve.name} is pressurized above atmospheric ({tank.mprls.pressure} hPa). Marked it CRITICAL." in mp_logs
    assert initial_pressure_check.plumbing_state == PlumbingState.READY

def test_tanks_cannot_connect(setup_initial_pressure_check, initial_pressure_check):
    """Test when tanks cannot connect to MPRLS sensor (marked as unreachable)."""
    tanks = [MockTank("A", "test_Initial_Pressure_Check_cannot_connect.csv"), MockTank("B", "test_Initial_Pressure_Check_cannot_connect.csv")]
    initial_pressure_check.set_tanks(tanks)
    
    initial_pressure_check.set_manifold_pressure_sensor(MockPressureSensorStatic(600, 110))
    initial_pressure_check.set_main_valve(MockValve(10, "mockValve"))

    pressure_log = LogPressures()
    pressure_log.set_pressure_sensors([MockPressureSensorStatic(100, 110), MockPressureSensorStatic(100, 110), MockPressureSensorStatic(100, 110)])
    initial_pressure_check.set_log_pressures(pressure_log)
    

    initial_pressure_check.run()

    mp_logs = list(map(lambda elem: re.sub(r'\d{13}', '', elem), Process.multiprint.logs[Process.output_log.name])) #remove timestamps for testing

    for tank in tanks:
        assert tank.state == TankState.UNREACHABLE # Tanks should be marked unreachable
        assert f"T+  ms\tPressure in Tank {tank.valve.name} cannot be determined! Marked it UNREACHABLE." in mp_logs

def test_tanks_two_ready_one_unsafe(setup_initial_pressure_check, initial_pressure_check):
    """Test when tanks have atmospheric pressure (marked as UNSAFE)."""
    tanks = [MockTank("A", "test_Initial_Pressure_Check_all_good.csv"), MockTank("B", "test_Initial_Pressure_Check_all_good.csv"), MockTank("C", "test_Initial_Pressure_Check_atmospheric.csv")]
    initial_pressure_check.set_tanks(tanks)
    
    initial_pressure_check.set_manifold_pressure_sensor(MockPressureSensorStatic(600, 110))
    initial_pressure_check.set_main_valve(MockValve(10, "mockValve"))


    pressure_log = LogPressures()
    pressure_log.set_pressure_sensors([MockPressureSensorStatic(100, 110), MockPressureSensorStatic(100, 110), MockPressureSensorStatic(100, 110)])
    initial_pressure_check.set_log_pressures(pressure_log)
    
    initial_pressure_check.run()


    mp_logs = list(map(lambda elem: re.sub(r'\d{13}', '', elem), Process.multiprint.logs[Process.output_log.name])) #remove time stamps for testing

    assert tanks[0].state == TankState.READY
    assert tanks[1].state == TankState.READY
    assert tanks[2].state == TankState.UNSAFE
    
    assert f"T+  ms\tPressure in Tank {tanks[0].valve.name} is {tanks[0].mprls.pressure}. Marked it READY." in mp_logs
    assert f"T+  ms\tPressure in Tank {tanks[1].valve.name} is {tanks[1].mprls.pressure}. Marked it READY." in mp_logs
    assert f"T+  ms\tPressure in Tank {tanks[2].valve.name} is atmospheric ({tanks[2].mprls.pressure} hPa). Marked it UNSAFE." in mp_logs
    assert initial_pressure_check.plumbing_state == PlumbingState.READY


def test_tanks_one_ready(setup_initial_pressure_check, initial_pressure_check):
    """Test when one tank is ready and two are not ready (unconnected and critical)."""
    tanks = [MockTank("A", "test_Initial_Pressure_Check_rocket_pressure.csv"), MockTank("B", "test_Initial_Pressure_Check_cannot_connect.csv"), 
             MockTank("C", "test_Initial_Pressure_Check_all_good.csv"), MockTank("D", "test_Initial_Pressure_Check_atmospheric.csv")]
    initial_pressure_check.set_tanks(tanks)
    
    initial_pressure_check.set_manifold_pressure_sensor(MockPressureSensorStatic(600, 110))
    initial_pressure_check.set_main_valve(MockValve(10, "mockValve"))


    pressure_log = LogPressures()
    pressure_log.set_pressure_sensors([MockPressureSensorStatic(100, 110), MockPressureSensorStatic(100, 110), MockPressureSensorStatic(100, 110)])
    initial_pressure_check.set_log_pressures(pressure_log)
    
    initial_pressure_check.run()

    mp_logs = list(map(lambda elem: re.sub(r'\d{13}', '', elem), Process.multiprint.logs[Process.output_log.name])) #remove time stamps for testing

    assert tanks[0].state == TankState.CRITICAL
    assert tanks[1].state == TankState.UNREACHABLE
    assert tanks[2].state == TankState.READY
    assert tanks[0].state == TankState.UNSAFE

    assert f"T+  ms\tPressure in Tank {tanks[0].valve.name} is pressurized above atmospheric ({tanks[0].mprls.pressure} hPa). Marked it CRITICAL." in mp_logs
    assert f"T+  ms\tPressure in Tank {tanks[1].valve.name} cannot be determined! Marked it UNREACHABLE." in mp_logs
    assert f"T+  ms\tPressure in Tank {tanks[2].valve.name} is {tanks[2].mprls.pressure}. Marked it READY." in mp_logs
    assert f"T+  ms\tPressure in Tank {tanks[3].valve.name} is atmospheric ({tanks[3].mprls.pressure} hPa). Marked it UNSAFE." in mp_logs

    assert initial_pressure_check.plumbing_state == PlumbingState.READY

def test_cleanup(setup_initial_pressure_check, initial_pressure_check):
    """Test the cleanup phase."""
    tanks = [MockTank("A", "test_Initial_Pressure_Check_all_good.csv"), MockTank("B", "test_Initial_Pressure_Check_all_good.csv")]
    initial_pressure_check.set_tanks(tanks)

    initial_pressure_check.set_manifold_pressure_sensor(MockPressureSensorStatic(600, 110))
    initial_pressure_check.set_main_valve(MockValve(10, "mockValve"))

    pressure_log = LogPressures()
    pressure_log.set_pressure_sensors([MockPressureSensorStatic(100, 110), MockPressureSensorStatic(100, 110), MockPressureSensorStatic(100, 110)])
    initial_pressure_check.set_log_pressures(pressure_log)

    initial_pressure_check.run()

    mp_logs = list(map(lambda elem: re.sub(r'\d{13}', '', elem), Process.multiprint.logs[Process.output_log.name])) #remove timestamps for testing

    assert (f"T+  ms\tFinished Initial Pressure Check.") in mp_logs

def test_uses_triple_pressure(setup_initial_pressure_check, initial_pressure_check):
    """Test that triple_pressure is used for dead tank determination."""
    # Create a tank with different pressure and triple_pressure values
    class MockTankWithDifferentPressures(MockTank):
        def __init__(self, name):
            super().__init__(name, "test_Initial_Pressure_Check_all_good.csv")
            self.mprls = MockPressureSensorStatic(800, 950)
    
    tanks = [MockTankWithDifferentPressures("A")]
    initial_pressure_check.set_tanks(tanks)

    file_pressure_sensor = MPRLSFile("test_Initial_Pressure_Check_manifold_failing.csv")
    initial_pressure_check.set_manifold_pressure_sensor(file_pressure_sensor)

    initial_pressure_check.set_main_valve(MockValve(10, "mockValve"))

    pressure_log = LogPressures()
    pressure_log.set_pressure_sensors([MockPressureSensorStatic(100, 110), MockPressureSensorStatic(100, 110), MockPressureSensorStatic(100, 110)])
    initial_pressure_check.set_log_pressures(pressure_log)

    initial_pressure_check.run()
    
    mp_logs = list(map(lambda elem: re.sub(r'\d{13}', '', elem), Process.multiprint.logs[Process.output_log.name])) #remove timestamps for testing

    # Tank should be marked LAST_RESORT because it is unsafe and main plumbing line is failing
    assert tanks[0].state == TankState.LAST_RESORT
    assert initial_pressure_check.plumbing_state == PlumbingState.MAIN_LINE_FAILURE

    # Verify the log message uses triple_pressure value
    assert f"T+  ms\tPressure in Tank {tanks[0].valve.name} is atmospheric ({tanks[0].mprls.triple_pressure} hPa). Marked it UNSAFE." in mp_logs

def test_manifold_failing_one_LAST_RESORT(setup_initial_pressure_check, initial_pressure_check):
    tanks = [MockTank("A", "test_Initial_Pressure_Check_atmospheric.csv"), MockTank("B", "test_Initial_Pressure_Check_all_good.csv")]
    initial_pressure_check.set_tanks(tanks)

    initial_pressure_check.set_manifold_pressure_sensor(MPRLSFile("test_Initial_Pressure_Check_manifold_failing.csv"))
    initial_pressure_check.set_main_valve(MockValve(10, "mockValve"))

    pressure_log = LogPressures()
    pressure_log.set_pressure_sensors([MockPressureSensorStatic(100, 110), MockPressureSensorStatic(100, 110), MockPressureSensorStatic(100, 110)])
    initial_pressure_check.set_log_pressures(pressure_log)

    initial_pressure_check.run()
    
    assert initial_pressure_check.plumbing_state == PlumbingState.MAIN_LINE_FAILURE
    assert initial_pressure_check.tanks[1].state == TankState.LAST_RESORT #since values in test_Initial_Pressure_Check_all_good.csv are: 100, 101.1, 101.1, 101.1, 101.1
    assert initial_pressure_check.tanks[0].state == TankState.UNSAFE #since values in test_Initial_Pressure_Check_atmospheric.csv are: 1000.1, 1000.1, ...

def test_manifold_failing_no_LAST_RESORT(setup_initial_pressure_check, initial_pressure_check):
    tanks = [MockTank("A", "test_Initial_Pressure_Check_rocket_pressure.csv"), MockTank("B", "test_Initial_Pressure_Check_rocket_pressure.csv")]
    initial_pressure_check.set_tanks(tanks)

    initial_pressure_check.set_manifold_pressure_sensor(MPRLSFile("test_Initial_Pressure_Check_manifold_failing.csv"))
    initial_pressure_check.set_main_valve(MockValve(10, "mockValve"))

    pressure_log = LogPressures()
    pressure_log.set_pressure_sensors([MockPressureSensorStatic(100, 110), MockPressureSensorStatic(100, 110), MockPressureSensorStatic(100, 110)])
    initial_pressure_check.set_log_pressures(pressure_log)

    initial_pressure_check.run()

    assert initial_pressure_check.plumbing_state == PlumbingState.MAIN_LINE_FAILURE
    assert initial_pressure_check.tanks[0].state == TankState.CRITICAL
    assert initial_pressure_check.tanks[1].state == TankState.CRITICAL

    #TODO: ADD LOG HERE

def test_manifold_unconnected_all_tanks_good(setup_initial_pressure_check, initial_pressure_check):
    tanks = [MockTank("A", "test_Initial_Pressure_Check_all_good.csv"), MockTank("B", "test_Initial_Pressure_Check_all_good.csv"), MockTank("C", "test_Initial_Pressure_Check_all_good.csv")]
    initial_pressure_check.set_tanks(tanks)

    initial_pressure_check.set_manifold_pressure_sensor(MockPressureSensorStatic(-1))
    initial_pressure_check.set_main_valve(MockValve(10, "mockValve"))

    pressure_log = LogPressures()
    pressure_log.set_pressure_sensors([MockPressureSensorStatic(100, 110), MockPressureSensorStatic(100, 110), MockPressureSensorStatic(100, 110)])
    initial_pressure_check.set_log_pressures(pressure_log)

    initial_pressure_check.run()

    mp_logs = list(map(lambda elem: re.sub(r'\d{13}', '', elem), Process.multiprint.logs[Process.output_log.name])) #remove timestamps for testing

    assert initial_pressure_check.plumbing_state == PlumbingState.READY
    for tank in tanks:
        assert tank.state == TankState.READY 
    assert (f"T+  ms\tManifold pressure sensor is offline! Assuming the plumbing state is READY.") in mp_logs

def test_manifold_unconnected_one_tank_all_good(setup_initial_pressure_check, initial_pressure_check):
    tanks = [MockTank("A", "test_Initial_Pressure_Check_atmospheric.csv"), MockTank("B", "test_Initial_Pressure_Check_atmospheric.csv"), MockTank("C", "test_Initial_Pressure_Check_all_good.csv")]
    initial_pressure_check.set_tanks(tanks)

    initial_pressure_check.set_manifold_pressure_sensor(MockPressureSensorStatic(-1))
    initial_pressure_check.set_main_valve(MockValve(10, "mockValve"))

    pressure_log = LogPressures()
    pressure_log.set_pressure_sensors([MockPressureSensorStatic(100, 110), MockPressureSensorStatic(100, 110), MockPressureSensorStatic(100, 110)])
    initial_pressure_check.set_log_pressures(pressure_log)

    initial_pressure_check.run()

    mp_logs = list(map(lambda elem: re.sub(r'\d{13}', '', elem), Process.multiprint.logs[Process.output_log.name])) #remove timestamps for testing

    assert initial_pressure_check.plumbing_state == PlumbingState.READY
    assert initial_pressure_check.tanks[0].state == TankState.UNSAFE 
    assert initial_pressure_check.tanks[1].state == TankState.UNSAFE 
    assert initial_pressure_check.tanks[2].state == TankState.LAST_RESORT

    assert (f"T+  ms\tManifold pressure sensor is offline! Assuming the plumbing state is READY.") in mp_logs

def test_manifold_unconnected_tanks_unsafe(setup_initial_pressure_check, initial_pressure_check):
    tanks = [MockTank("A", "test_Initial_Pressure_Check_atmospheric.csv"), MockTank("B", "test_Initial_Pressure_Check_atmospheric.csv"), MockTank("C", "test_Initial_Pressure_Check_tanks_cannot_conneect.csv")]
    initial_pressure_check.set_tanks(tanks)

    initial_pressure_check.set_manifold_pressure_sensor(MockPressureSensorStatic(-1))
    initial_pressure_check.set_main_valve(MockValve(10, "mockValve"))

    pressure_log = LogPressures()
    pressure_log.set_pressure_sensors([MockPressureSensorStatic(100, 110), MockPressureSensorStatic(100, 110), MockPressureSensorStatic(100, 110)])
    initial_pressure_check.set_log_pressures(pressure_log)

    initial_pressure_check.run()

    mp_logs = list(map(lambda elem: re.sub(r'\d{13}', '', elem), Process.multiprint.logs[Process.output_log.name])) #remove timestamps for testing

    assert initial_pressure_check.plumbing_state == PlumbingState.READY
    assert initial_pressure_check.tanks[0].state == TankState.LAST_RESORT
    assert initial_pressure_check.tanks[1].state == TankState.UNSAFE
    assert initial_pressure_check.tanks[2].state == TankState.UNREACHABLE
    assert (f"T+  ms\tManifold pressure sensor is offline! Assuming the plumbing state is READY.") in mp_logs

def test_manifold_critical_all_tanks_good(setup_initial_pressure_check, initial_pressure_check):
    tanks = [MockTank("A", "test_Initial_Pressure_Check_all_good.csv"), MockTank("B", "test_Initial_Pressure_Check_all_good.csv"), MockTank("C", "test_Initial_Pressure_Check_all_good.csv")]
    initial_pressure_check.set_tanks(tanks)

    initial_pressure_check.set_manifold_pressure_sensor(MPRLSFile("test_Initial_Pressure_Check_manifold_critical.csv"))
    initial_pressure_check.set_main_valve(MockValve(10, "mockValve"))

    pressure_log = LogPressures()
    pressure_log.set_pressure_sensors([MockPressureSensorStatic(100, 110), MockPressureSensorStatic(100, 110), MockPressureSensorStatic(100, 110)])
    initial_pressure_check.set_log_pressures(pressure_log)

    initial_pressure_check.run()

    assert initial_pressure_check.plumbing_state == PlumbingState.MAIN_LINE_FAILURE
    assert initial_pressure_check.tanks[0].state == TankState.LAST_RESORT
<|MERGE_RESOLUTION|>--- conflicted
+++ resolved
@@ -20,7 +20,6 @@
 from pi.processes.process_log_pressures import LogPressures
 from pi.processes.process import Process
 
-<<<<<<< HEAD
 
 class MockTank:
     """Mock Tank class to simulate tanks with valves and sensors."""
@@ -29,8 +28,6 @@
         self.mprls = MPRLSFile(os.path.join(os.path.dirname(os.path.abspath(__file__)), filepath))
         self.state = TankState.UNKNOWN   
 
-=======
->>>>>>> 0ec73d70
 @pytest.fixture
 def mock_multiprint(monkeypatch):
     """Mock MultiPrinter to capture printed messages."""
